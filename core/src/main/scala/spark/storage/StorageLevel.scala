package spark.storage

<<<<<<< HEAD
import java.io.{IOException, Externalizable, ObjectInput, ObjectOutput}
import collection.mutable
import util.Random
import collection.mutable.ArrayBuffer
=======
import java.io.{Externalizable, IOException, ObjectInput, ObjectOutput}
>>>>>>> 5e51b889

/**
 * Flags for controlling the storage of an RDD. Each StorageLevel records whether to use memory,
 * whether to drop the RDD to disk if it falls out of memory, whether to keep the data in memory
 * in a serialized format, and whether to replicate the RDD partitions on multiple nodes.
 * The [[spark.storage.StorageLevel$]] singleton object contains some static constants for
 * commonly useful storage levels.
 */
class StorageLevel(
    var useDisk: Boolean,
    var useMemory: Boolean,
    var deserialized: Boolean,
    var replication: Int = 1)
  extends Externalizable {

  // TODO: Also add fields for caching priority, dataset ID, and flushing.
<<<<<<< HEAD
=======

>>>>>>> 5e51b889
  assert(replication < 40, "Replication restricted to be less than 40 for calculating hashcodes")

  def this(flags: Int, replication: Int) {
    this((flags & 4) != 0, (flags & 2) != 0, (flags & 1) != 0, replication)
  }

  def this() = this(false, true, false)  // For deserialization

  override def clone(): StorageLevel = new StorageLevel(
    this.useDisk, this.useMemory, this.deserialized, this.replication)

  override def hashCode(): Int = {
    toInt * 41 + replication
  }

  override def equals(other: Any): Boolean = other match {
    case s: StorageLevel =>
      s.useDisk == useDisk &&
      s.useMemory == useMemory &&
      s.deserialized == deserialized &&
      s.replication == replication
    case _ =>
      false
  }

  def isValid = ((useMemory || useDisk) && (replication > 0))

  def toInt: Int = {
    var ret = 0
    if (useDisk) {
      ret |= 4
    }
    if (useMemory) {
      ret |= 2
    }
    if (deserialized) {
      ret |= 1
    }
    return ret
  }

  override def writeExternal(out: ObjectOutput) {
    out.writeByte(toInt)
    out.writeByte(replication)
  }

  override def readExternal(in: ObjectInput) {
    val flags = in.readByte()
    useDisk = (flags & 4) != 0
    useMemory = (flags & 2) != 0
    deserialized = (flags & 1) != 0
    replication = in.readByte()
  }

  @throws(classOf[IOException])
<<<<<<< HEAD
  private def readResolve(): Object = {
    StorageLevel.getCachedStorageLevel(this)
  }
=======
  private def readResolve(): Object = StorageLevel.getCachedStorageLevel(this)
>>>>>>> 5e51b889

  override def toString: String =
    "StorageLevel(%b, %b, %b, %d)".format(useDisk, useMemory, deserialized, replication)

  override def hashCode(): Int = toInt * 41 + replication
}


object StorageLevel {
  val NONE = new StorageLevel(false, false, false)
  val DISK_ONLY = new StorageLevel(true, false, false)
  val DISK_ONLY_2 = new StorageLevel(true, false, false, 2)
  val MEMORY_ONLY = new StorageLevel(false, true, true)
  val MEMORY_ONLY_2 = new StorageLevel(false, true, true, 2)
  val MEMORY_ONLY_SER = new StorageLevel(false, true, false)
  val MEMORY_ONLY_SER_2 = new StorageLevel(false, true, false, 2)
  val MEMORY_AND_DISK = new StorageLevel(true, true, true)
  val MEMORY_AND_DISK_2 = new StorageLevel(true, true, true, 2)
  val MEMORY_AND_DISK_SER = new StorageLevel(true, true, false)
  val MEMORY_AND_DISK_SER_2 = new StorageLevel(true, true, false, 2)

<<<<<<< HEAD
  val storageLevelCache = new java.util.concurrent.ConcurrentHashMap[StorageLevel, StorageLevel]()

  def getCachedStorageLevel(level: StorageLevel): StorageLevel = {
=======
  private[spark]
  val storageLevelCache = new java.util.concurrent.ConcurrentHashMap[StorageLevel, StorageLevel]()

  private[spark] def getCachedStorageLevel(level: StorageLevel): StorageLevel = {
>>>>>>> 5e51b889
    if (storageLevelCache.containsKey(level)) {
      storageLevelCache.get(level)
    } else {
      storageLevelCache.put(level, level)
      level
    }
  }
}<|MERGE_RESOLUTION|>--- conflicted
+++ resolved
@@ -1,13 +1,6 @@
 package spark.storage
 
-<<<<<<< HEAD
-import java.io.{IOException, Externalizable, ObjectInput, ObjectOutput}
-import collection.mutable
-import util.Random
-import collection.mutable.ArrayBuffer
-=======
 import java.io.{Externalizable, IOException, ObjectInput, ObjectOutput}
->>>>>>> 5e51b889
 
 /**
  * Flags for controlling the storage of an RDD. Each StorageLevel records whether to use memory,
@@ -24,10 +17,7 @@
   extends Externalizable {
 
   // TODO: Also add fields for caching priority, dataset ID, and flushing.
-<<<<<<< HEAD
-=======
 
->>>>>>> 5e51b889
   assert(replication < 40, "Replication restricted to be less than 40 for calculating hashcodes")
 
   def this(flags: Int, replication: Int) {
@@ -38,10 +28,6 @@
 
   override def clone(): StorageLevel = new StorageLevel(
     this.useDisk, this.useMemory, this.deserialized, this.replication)
-
-  override def hashCode(): Int = {
-    toInt * 41 + replication
-  }
 
   override def equals(other: Any): Boolean = other match {
     case s: StorageLevel =>
@@ -83,13 +69,7 @@
   }
 
   @throws(classOf[IOException])
-<<<<<<< HEAD
-  private def readResolve(): Object = {
-    StorageLevel.getCachedStorageLevel(this)
-  }
-=======
   private def readResolve(): Object = StorageLevel.getCachedStorageLevel(this)
->>>>>>> 5e51b889
 
   override def toString: String =
     "StorageLevel(%b, %b, %b, %d)".format(useDisk, useMemory, deserialized, replication)
@@ -111,16 +91,10 @@
   val MEMORY_AND_DISK_SER = new StorageLevel(true, true, false)
   val MEMORY_AND_DISK_SER_2 = new StorageLevel(true, true, false, 2)
 
-<<<<<<< HEAD
-  val storageLevelCache = new java.util.concurrent.ConcurrentHashMap[StorageLevel, StorageLevel]()
-
-  def getCachedStorageLevel(level: StorageLevel): StorageLevel = {
-=======
   private[spark]
   val storageLevelCache = new java.util.concurrent.ConcurrentHashMap[StorageLevel, StorageLevel]()
 
   private[spark] def getCachedStorageLevel(level: StorageLevel): StorageLevel = {
->>>>>>> 5e51b889
     if (storageLevelCache.containsKey(level)) {
       storageLevelCache.get(level)
     } else {
